pragma solidity ^0.4.23;

import "../libraries/StateMachine.sol";
import "../pandora/IPandora.sol";
import "../jobs/IComputingJob.sol";
import "./IWorkerNode.sol";

/**
 * @title Worker Node Smart Contract
 * @author "Dr Maxim Orlovsky" <orlovsky@pandora.foundation>
 *
 * @dev # Worker Node Smart Contract
 *
 * Worker node contract accumulates funds/payments for performed cognitive work and contains inalienable reputation.
 * Note: In Pyrrha there is no mining. In the following versions all mined coins will be also assigned to the
 * `WorkerNode` contract
 *
 * Worker node acts as a state machine and each its function can be evoked only in some certain states. That"s
 * why each function must have state machine-controlled function modifiers. Contract state is managed by
 * - Worker node code (second level of consensus)
 * - Main Pandora contract [Pandora.sol]
 * - Worker node contract itself
 */

contract WorkerNode is IWorkerNode, StateMachine /* final */ {
    /**
     * ## State Machine extensions
     */

    /// @dev Modifier requiring contract to be preset in one of the active states (`Assigned`, `ReadyForDataValidation`,
    /// `ValidatingData`, `ReadyForComputing`, `Computing`); otherwise an exception is generated and the function
    /// does not execute
    modifier requireActiveStates() {
        require(
            stateMachine.currentState == Assigned ||
            stateMachine.currentState == ReadyForDataValidation ||
            stateMachine.currentState == ValidatingData ||
            stateMachine.currentState == ReadyForComputing ||
            stateMachine.currentState == Computing);
        _;
    }

    /// @dev Private method initializing state machine. Must be called only once from the contract constructor
    function _initStateMachine() internal {
        // Creating table of possible state transitions
        mapping(uint8 => uint8[]) transitions = stateMachine.transitionTable;
        transitions[Uninitialized] = [Idle, Offline, InsufficientStake];
        transitions[Offline] = [Idle];
        transitions[Idle] = [Offline, UnderPenalty, Assigned, Destroyed];
        transitions[Assigned] = [Offline, UnderPenalty, ReadyForDataValidation];
        transitions[ReadyForDataValidation] = [ValidatingData, Offline, UnderPenalty, Idle];
        transitions[UnderPenalty] = [Offline, InsufficientStake, Idle];
        transitions[ValidatingData] = [Offline, Idle, UnderPenalty, ReadyForComputing];
        transitions[ReadyForComputing] = [Computing, Offline, UnderPenalty, Idle];
        transitions[Computing] = [Offline, UnderPenalty, Idle];
        transitions[InsufficientStake] = [Offline, Idle, Destroyed];

        // Initializing state machine via base contract code
        super._initStateMachine();

        // Going into initial state (Offline)
        stateMachine.currentState = Offline;
    }

    /**
     * ## Main implementation
     */

    /// ### Public variables


    /// @notice Reference to the main Pandora contract.
    /// @dev Required to check the validity of the method calls coming from the Pandora contract.
    /// Initialy set from the address supplied to the constructor and can"t be changed after.
    IPandora public pandora;

    /// @notice Active cognitive job reference. Zero when there is no active cognitive job assigned or performed
    /// @dev Valid (non-zero) only for active states (see `activeStates` modified for the list of such states)
    IComputingJob public activeJob;

    event WorkerDestroyed();

    /// ### Constructor and destructor

    constructor(
        IPandora _pandora /// Reference to the main Pandora contract that creates Worker Node
    )
    public {
        require(_pandora != address(0));
        pandora = _pandora;

<<<<<<< HEAD

=======
>>>>>>> 6b88ae98
        // There should be no active cognitive job upon contract creation
        activeJob = IComputingJob(0);

        // Initialize state machine (state transition table and initial state). Always must be performed at the very
        // end of contract constructor code.
        _initStateMachine();
    }

    /// ### Function modifiers

    /// @dev Modifier for functions that can be called only by the main Pandora contract
    modifier onlyPandora() {
        require(pandora != address(0));
        require(msg.sender == address(pandora));
        _;
    }

    /// @dev Modifier for functions that can be called only by one of the active cognitive jobs performed under
    /// main Pandora contract. It includes jobs _not_ assigned to the worker node
    modifier onlyCognitiveJob() {
        require(pandora != address(0));
        IComputingJob sender = IComputingJob(msg.sender);
        require(pandora == sender.pandora());
        require(pandora.isActiveJob(sender));
        _;
    }

    /// @dev Modifier for functions that can be called only by the cognitive job assigned or performed by the worker
    /// node in one of its active states
    modifier onlyActiveCognitiveJob() {
        require(msg.sender == address(activeJob));
        _;
    }

    function destroy()
    external
    onlyPandora {
        /// Call event before doing the actual contract suicide
        emit WorkerDestroyed();

        /// Suiciding
        selfdestruct(owner);
    }

    /// ### External and public functions

    function destroy()
    external
    onlyPandora {
        /// Call event before doing the actual contract suicide
        emit WorkerDestroyed();

        /// Suiciding
        selfdestruct(owner);
    }

    function alive(
        // No arguments
    ) external // Can"t be called internally
        /* @fixme onlyOwner */
        requireState(Offline)
        transitionToState(Idle)
    {
        // Nothing to do here
    }

    /// @notice Do not call
    /// @dev Assigns cognitive job to the worker. Can be called only by one of active cognitive jobs listed under
    /// the main Pandora contract
    function assignJob(
        /// @dev Cognitive job to be assigned
        IComputingJob _job
    ) external // Can"t be called internally
        /// @dev Must be called only by one of active cognitive jobs listed under the main Pandora contract
        onlyCognitiveJob
        /// @dev Job can be assigned only to Idle workers
        requireState(Idle)
        /// @dev Successful completion must transition worker to an `Assigned` stage
        transitionToState(Assigned)
    {
        activeJob = _job;
    }

    function cancelJob(
        // No arguments
    ) external // Can"t be called internally
        onlyActiveCognitiveJob
        requireActiveStates
        transitionToState(Idle)
    {
        activeJob = IComputingJob(0);
    }

    function acceptAssignment(
        // No arguments
    ) external // Can"t be called internally
        /* @fixme onlyOwner */
        requireState(Assigned)
        transitionToState(ReadyForDataValidation)
    {
        require(activeJob != IComputingJob(0));
        activeJob.gatheringWorkersResponse(true);
    }

    function declineAssignment(
        // No arguments
    ) external // Can"t be called internally
        /* @fixme onlyOwner */
        requireState(Assigned)
        transitionToState(Idle)
    {
        require(activeJob != IComputingJob(0));
        activeJob.gatheringWorkersResponse(false);
    }

    function processToDataValidation(
        // No arguments
    ) external // Can"t be called internally
        /* @fixme onlyOwner */
        requireState(ReadyForDataValidation)
        transitionToState(ValidatingData)
    {
        // All actual work is done by function modifiers
    }

    function acceptValidData(
        // No arguments
    ) external // Can"t be called internally
        /* @fixme onlyOwner */
        requireState(ValidatingData)
        transitionToState(ReadyForComputing)
    {
        require(activeJob != IComputingJob(0));
        activeJob.dataValidationResponse(IComputingJob.DataValidationResponse.Accept);
    }

    function declineValidData(
        // No arguments
    ) external // Can"t be called internally
        /* @fixme onlyOwner */
        requireState(ValidatingData)
        transitionToState(Idle)
    {
        require(activeJob != IComputingJob(0));
        activeJob.dataValidationResponse(IComputingJob.DataValidationResponse.Decline);
    }

    function reportInvalidData(
        // No arguments
    ) external // Can"t be called internally
        /* @fixme onlyOwner */
        requireState(ValidatingData)
        transitionToState(Idle)
    {
        require(activeJob != IComputingJob(0));
        activeJob.dataValidationResponse(IComputingJob.DataValidationResponse.Invalid);
    }

    function processToCognition(
        // No arguments
    ) external // Can"t be called internally
        /* @fixme onlyOwner */
        requireState(ReadyForComputing)
        transitionToState(Computing)
    {
        // All actual work is done by function modifiers
    }

    function provideResults(
        bytes _ipfsAddress
    ) external // Can"t be called internally
        /* @fixme onlyOwner */
        requireState(Computing)
        transitionToState(Idle)
    {
        require(activeJob != IComputingJob(0));
        activeJob.completeWork(_ipfsAddress);
    }

    /// @notice Withdraws full balance to the owner account. Can be called only by the owner of the contract.
    function withdrawBalance(
        // No arguments
    ) external // Can"t be called internally
        onlyOwner // Can be called only by the owner
        requireStates2(Idle, Offline)
    {
        /// @todo Handle stakes etc
        owner.transfer(address(this).balance);
    }
}<|MERGE_RESOLUTION|>--- conflicted
+++ resolved
@@ -89,10 +89,6 @@
         require(_pandora != address(0));
         pandora = _pandora;
 
-<<<<<<< HEAD
-
-=======
->>>>>>> 6b88ae98
         // There should be no active cognitive job upon contract creation
         activeJob = IComputingJob(0);
 
@@ -139,16 +135,6 @@
 
     /// ### External and public functions
 
-    function destroy()
-    external
-    onlyPandora {
-        /// Call event before doing the actual contract suicide
-        emit WorkerDestroyed();
-
-        /// Suiciding
-        selfdestruct(owner);
-    }
-
     function alive(
         // No arguments
     ) external // Can"t be called internally
